import subprocess
import os
import time
import hashlib
from pathlib import Path

"""
Simple network testing script for foggy-TCP between two VMs.

Usage:
  Server VM: Run server binary manually and keep it running
  Client VM: Run this script to test different network conditions
  
This script:
1. Listens for incoming connections and saves received files
2. Records results (output from server binary)

Linux only. Follows Unix philosophy: do one thing well.
"""

<<<<<<< HEAD
Binary = "./bin/server"  # Path to server binary on server VM
Server_IP = "10.0.1.1"
Server_Port = 3120
Output_Dir = "./results/"
CLIENT_BINARY = "./bin/client"  # Path to client binary on client VM

def hash_the_bin(binary_path=Binary):
    """
    Calculate SHA256 hash of the binary file to confirm its integrity.
    
    Args:
        binary_path: Path to the binary file to hash
        
    Returns:
        str: SHA256 hash of the binary file, or error message if file not found
    """
    try:
        binary_file = Path(binary_path)
        if not binary_file.exists():
            return f"Binary file not found: {binary_path}"
        
        # Calculate SHA256 hash
        sha256_hash = hashlib.sha256()
        with open(binary_file, "rb") as f:
            # Read file in chunks to handle large files efficiently
            for chunk in iter(lambda: f.read(4096), b""):
                sha256_hash.update(chunk)
        
        hash_value = sha256_hash.hexdigest()
        print(f"Binary hash (SHA256): {hash_value}")
        print(f"Binary path: {binary_path}")
        print(f"Binary size: {binary_file.stat().st_size} bytes")
        
        return hash_value
        
    except Exception as e:
        error_msg = f"Error hashing binary: {e}"
        print(error_msg)
        return error_msg
    
    
def listener(Output_Dir=Output_Dir, Binary=Binary, Server_IP=Server_IP, Server_Port=Server_Port):
=======
BINARY = "./bin/server"  # Path to server binary on server VM
SERVER_IP = "10.0.1.1"
SERVER_PORT = 3120
OUTPUT_DIR = "./results/"

def listener(output_dir=OUTPUT_DIR, binary=BINARY, server_ip=SERVER_IP, server_port=SERVER_PORT):
>>>>>>> ff7dc99e
    print("Listener started")
    try:
        cmd = [binary, server_ip, str(server_port), output_dir + "test.out"]
        result = subprocess.run(cmd, shell=False, capture_output=True, text=True)
        return result.stdout.strip()
    except Exception as e:
        print(f"Error occurred: {e}")
        return "Receive Error"

def record_results(output, filename="results.log", directory=OUTPUT_DIR):
    # Create directory if it doesn't exist
    Path(directory).mkdir(parents=True, exist_ok=True)
    
    with open(Path(directory) / filename, "a") as f:
        f.write(output + "\n")
        f.flush()
        os.fsync(f.fileno())
        
def cleanup_test_file(directory=OUTPUT_DIR):
    """Remove test.out file if it exists, following Unix philosophy of doing one thing well."""
    test_file = Path(directory) / "test.out"
    if test_file.exists():
        os.remove(test_file)

def cleanup_results_file(directory=OUTPUT_DIR):
    """Remove results.log file if it exists, following Unix philosophy of doing one thing well."""
    results_file = Path(directory) / "results.log"
    if results_file.exists():
        os.remove(results_file)

def main():
<<<<<<< HEAD
    cleanup_results_file(Output_Dir)
    record_results(f"Binary Hash: {hash_the_bin()}")
    record_results(f"Client Binary Hash: {hash_the_bin(CLIENT_BINARY)}")
=======
    cleanup_results_file(OUTPUT_DIR)
>>>>>>> ff7dc99e
    index = 0
    while True:
        result = listener()
        print(f"Listener result: {result}")
        # Record the result with a timestamp and index
        timestamp = time.strftime("%Y-%m-%d %H:%M:%S", time.gmtime())
        record_results(f"[{timestamp}] [{index}] {result}")
        index += 1
        cleanup_test_file(OUTPUT_DIR)
        time.sleep(0.1)
        
if __name__ == "__main__":
    main()<|MERGE_RESOLUTION|>--- conflicted
+++ resolved
@@ -18,7 +18,12 @@
 Linux only. Follows Unix philosophy: do one thing well.
 """
 
-<<<<<<< HEAD
+BINARY = "./bin/server"  # Path to server binary on server VM
+SERVER_IP = "10.0.1.1"
+SERVER_PORT = 3120
+OUTPUT_DIR = "./results/"
+
+def listener(output_dir=OUTPUT_DIR, binary=BINARY, server_ip=SERVER_IP, server_port=SERVER_PORT):
 Binary = "./bin/server"  # Path to server binary on server VM
 Server_IP = "10.0.1.1"
 Server_Port = 3120
@@ -61,14 +66,6 @@
     
     
 def listener(Output_Dir=Output_Dir, Binary=Binary, Server_IP=Server_IP, Server_Port=Server_Port):
-=======
-BINARY = "./bin/server"  # Path to server binary on server VM
-SERVER_IP = "10.0.1.1"
-SERVER_PORT = 3120
-OUTPUT_DIR = "./results/"
-
-def listener(output_dir=OUTPUT_DIR, binary=BINARY, server_ip=SERVER_IP, server_port=SERVER_PORT):
->>>>>>> ff7dc99e
     print("Listener started")
     try:
         cmd = [binary, server_ip, str(server_port), output_dir + "test.out"]
@@ -100,13 +97,10 @@
         os.remove(results_file)
 
 def main():
-<<<<<<< HEAD
+    cleanup_results_file(OUTPUT_DIR)
     cleanup_results_file(Output_Dir)
     record_results(f"Binary Hash: {hash_the_bin()}")
     record_results(f"Client Binary Hash: {hash_the_bin(CLIENT_BINARY)}")
-=======
-    cleanup_results_file(OUTPUT_DIR)
->>>>>>> ff7dc99e
     index = 0
     while True:
         result = listener()
